#include "scanner/engine/evaluate_worker.h"

#include "scanner/engine/op_registry.h"
#include "scanner/util/cuda.h"

#include <google/protobuf/io/coded_stream.h>
#include <google/protobuf/io/zero_copy_stream_impl_lite.h>
#include <thread>

namespace scanner {
namespace internal {

PreEvaluateWorker::PreEvaluateWorker(const PreEvaluateWorkerArgs& args)
  : node_id_(args.node_id),
    worker_id_(args.worker_id),
    device_handle_(args.device_handle),
    num_cpus_(args.num_cpus),
    profiler_(args.profiler) {
}

void PreEvaluateWorker::feed(std::tuple<IOItem, EvalWorkEntry>& entry) {
  auto feed_start = now();

  entry_ = entry;
  IOItem& io_item = std::get<0>(entry);
  EvalWorkEntry& work_entry = std::get<1>(entry);


  needs_configure_ = !(io_item.table_id() == last_table_id_);
  needs_reset_ = true;
  // NOTE(apoms): for avoiding warmup
  // needs_configure_ || !(io_item.item_id() == last_item_id ||
  //       (io_item.table_id() == last_table_id &&
  //        io_item.start_element() == last_end_element));

  last_table_id_ = io_item.table_id();
  last_end_row_ = io_item.end_row();
  last_item_id_ = io_item.item_id();

  // Split up a work entry into work item size chunks
  total_rows_ = - 0;
  for (size_t i = 0; i < work_entry.columns.size(); ++i) {
    total_rows_ =
        std::max(total_rows_, (i64)work_entry.columns[i].size());
  }

<<<<<<< HEAD
  if (needs_configure_) {
    // decoders_.clear();
  }
=======
    // Split up a work entry into work item size chunks
    i64 total_rows =
        io_item.end_row() - io_item.start_row() + work_entry.warmup_rows;
>>>>>>> 60b8d1e3

  // Setup decoders if they have not been initialized yet
  if (decoders_.empty()) {
    auto init_start = now();
    VideoDecoderType decoder_type;
    i32 num_devices;
    // Select a decoder type based on the type of the first op and
    // the available decoders
    if (device_handle_.type == DeviceType::GPU &&
        VideoDecoder::has_decoder_type(VideoDecoderType::NVIDIA)) {
      decoder_output_handle_.type = DeviceType::GPU;
      decoder_output_handle_.id = device_handle_.id;
      decoder_type = VideoDecoderType::NVIDIA;
      num_devices = 1;
    } else {
      decoder_output_handle_ = CPU_DEVICE;
      decoder_type = VideoDecoderType::SOFTWARE;
      num_devices = num_cpus_;
    }
    for (size_t c = 0; c < work_entry.columns.size(); ++c) {
      if (work_entry.column_types[c] == ColumnType::Video) {
        decoders_.emplace_back(
            new DecoderAutomata(device_handle_, num_devices, decoder_type));
        decoders_.back()->set_profiler(&profiler_);
      }
    }
    profiler_.add_interval("init", init_start, now());
  }

  i32 media_col_idx = 0;
  auto setup_start = now();
  // Deserialize all decode args into protobufs
  decode_args_.clear();
  for (size_t c = 0; c < work_entry.columns.size(); ++c) {
    if (work_entry.column_types[c] == ColumnType::Video &&
        work_entry.video_encoding_type[media_col_idx] ==
            proto::VideoDescriptor::H264) {
      decode_args_.emplace_back();
      auto& args = decode_args_.back();
      for (Element element : work_entry.columns[c]) {
        args.emplace_back();
        proto::DecodeArgs& da = args.back();
        google::protobuf::io::ArrayInputStream in_stream(element.buffer,
                                                         element.size);
        google::protobuf::io::CodedInputStream cstream(&in_stream);
        cstream.SetTotalBytesLimit(element.size + 1, element.size + 1);
        bool result = da.ParseFromCodedStream(&cstream);
        assert(result);
        delete_element(CPU_DEVICE, element);
      }
      decoders_[media_col_idx]->initialize(args);
      media_col_idx++;
    }
  }
  first_item_ = true;
  current_row_ = 0;
  profiler_.add_interval("feed", feed_start, now());
}

bool PreEvaluateWorker::yield(i32 item_size,
                              std::tuple<IOItem, EvalWorkEntry>& output_entry) {
  if (current_row_ >= total_rows_) return false;

  auto yield_start = now();

  IOItem& io_item = std::get<0>(entry_);
  EvalWorkEntry& work_entry = std::get<1>(entry_);

  i64 r = current_row_;
  current_row_ += item_size;

  bool first_item = (r == 0);
  i32 media_col_idx = 0;
  EvalWorkEntry entry;
  entry.io_item_index = work_entry.io_item_index;
  entry.needs_configure = first_item ? needs_configure_ : false;
  entry.needs_reset = first_item_ ? needs_reset_ : false;
  entry.last_in_task = (r + item_size >= total_rows_) ? true : false;
  entry.warmup_rows = work_entry.warmup_rows;
  entry.columns.resize(work_entry.columns.size());

  i64 start = r;
  i64 end = std::min(r + item_size, total_rows_);
  for (size_t c = 0; c < work_entry.columns.size(); ++c) {
    if (work_entry.column_types[c] == ColumnType::Video) {
      // Perform decoding
      i64 num_rows = end - start;
      if (work_entry.video_encoding_type[media_col_idx] ==
          proto::VideoDescriptor::H264) {
        // Encoded as video
        FrameInfo frame_info(decode_args_[media_col_idx][0].height(),
                             decode_args_[media_col_idx][0].width(), 3,
                             FrameType::U8);
        u8* buffer = new_block_buffer(decoder_output_handle_,
                                      num_rows * frame_info.size(), num_rows);
        decoders_[media_col_idx]->get_frames(buffer, num_rows);
        for (i64 n = 0; n < num_rows; ++n) {
          insert_frame(entry.columns[c],
                       new Frame(frame_info, buffer + frame_info.size() * n));
        }
        entry.column_handles.push_back(decoder_output_handle_);
      } else {
        // Encoded as raw data
        FrameInfo frame_info = work_entry.frame_sizes[media_col_idx];
        for (i64 n = 0; n < num_rows; ++n) {
          Element& e = work_entry.columns[c][start + n];
          assert(e.size == frame_info.size());
          insert_frame(entry.columns[c], new Frame(frame_info, e.buffer));
        }
        entry.column_handles.push_back(work_entry.column_handles[c]);
      }
      media_col_idx++;
    } else {
      entry.columns[c] =
          std::vector<Element>(work_entry.columns[c].begin() + start,
                               work_entry.columns[c].begin() + end);
      entry.column_handles.push_back(work_entry.column_handles[c]);
    }
  }
  entry.row_ids = std::vector<i64>(work_entry.row_ids.begin() + start,
                                   work_entry.row_ids.begin() + end);
  profiler_.add_interval("yield", yield_start, now());

  output_entry = std::make_tuple(io_item, entry);
  return true;
}

EvaluateWorker::EvaluateWorker(const EvaluateWorkerArgs& args)
  : node_id_(args.node_id),
    worker_id_(worker_id_),
    profiler_(args.profiler),
    kernel_factories_(args.kernel_factories),
    live_columns_(args.live_columns),
    dead_columns_(args.dead_columns),
    unused_outputs_(args.unused_outputs),
    column_mapping_(args.column_mapping),
    kernel_stencils_(args.kernel_stencils),
    kernel_batch_sizes_(args.kernel_batch_sizes) {
  for (auto& col : column_mapping_) {
    column_mapping_set_.emplace_back(col.begin(), col.end());
  }
  // Instantiate kernels
  {
    OpRegistry* registry = get_op_registry();
    for (size_t i = 0; i < kernel_factories_.size(); ++i) {
      KernelFactory* factory = std::get<0>(kernel_factories_[i]);
      const KernelConfig& config = std::get<1>(kernel_factories_[i]);
      kernel_devices_.push_back(config.devices[0]);
      kernel_num_outputs_.push_back(registry->get_op_info(factory->get_op_name())
                                       ->output_columns()
                                       .size());

#ifdef HAVE_CUDA
      cudaSetDevice(0);
#endif
      auto kernel = factory->new_instance(config);
      kernel->validate(&args.result);
      VLOG(1) << "Kernel finished validation " << args.result.success();
      if (!args.result.success()) {
        VLOG(1) << "Kernel validate failed: " << args.result.msg();
        THREAD_RETURN_SUCCESS();
      }
      kernels_.emplace_back(kernel);
    }
  }
  assert(kernels_.size() > 0);

  for (auto& kernel : kernels_) {
    kernel->set_profiler(&args.profiler);
  }
  // Setup kernel cache sizes
  stencil_cache_row_ids_.resize(kernel_factories_.size());
  stencil_cache_.resize(kernel_factories_.size());
  for (size_t i = 0; i < kernel_factories_.size(); ++i) {
    // Resize stencil cache to be the same size as the number of side output
    // columns at that kernel since we need to save all columns
    stencil_cache_[i].resize(live_columns_[i].size());
  }
  valid_output_rows_.resize(kernel_factories_.size());
  current_valid_idx_.assign(kernel_factories_.size(), 0);
}

void EvaluateWorker::new_task(const std::vector<TaskStream>& task_streams) {
  for (size_t i = 0; i < kernel_factories_.size(); ++i) {
    assert(valid_output_rows_[i].size() == current_valid_idx_[i]);
  }
  valid_output_rows_.clear();
  valid_output_rows_set_.clear();
  current_valid_idx_.clear();
  for (auto& ts : task_streams) {
    valid_output_rows_.push_back(ts.valid_output_rows);
    valid_output_rows_set_.push_back(std::set<i64>(ts.valid_output_rows.begin(),
                                                   ts.valid_output_rows.end()));
    current_valid_idx_.push_back(0);
  }

  // Make the op aware of the format of the data
  for (auto& kernel : kernels_) {
    kernel->reset();
  }

  outputs_yielded_ = 0;
  final_output_handles_.clear();;
  final_output_columns_.clear();
  final_row_ids_.clear();
}

void EvaluateWorker::feed(std::tuple<IOItem, EvalWorkEntry>& entry) {
  entry_ = entry;

  IOItem& io_item = std::get<0>(entry);
  EvalWorkEntry& work_entry = std::get<1>(entry);

  auto feed_start = now();

  current_input_ = 0;
  total_inputs_ = 0;
  for (size_t i = 0; i < work_entry.columns.size(); ++i) {
    total_inputs_ =  // io_item.end_row - io_item.start_row;
        std::max(total_inputs_, (i32)work_entry.columns[i].size());
  }

  std::vector<DeviceHandle> side_output_handles = work_entry.column_handles;
  BatchedColumns side_output_columns = work_entry.columns;
  std::vector<i64> side_row_ids = work_entry.row_ids;

  // For each kernel, produce as much output as can be produced given current
  // input rows and stencil cache.
  for (size_t k = 0; k < kernels_.size(); ++k) {
    const std::string& op_name =
        std::get<0>(kernel_factories_[k])->get_op_name();
    DeviceHandle current_handle = kernel_devices_[k];
    std::unique_ptr<BaseKernel>& kernel = kernels_[k];
    i32 num_output_columns = kernel_num_outputs_[k];
    std::vector<i32>& kernel_stencil = kernel_stencils_[k];
    i32 kernel_batch_size = kernel_batch_sizes_[k];
    std::vector<i64>& kernel_valid_rows = valid_output_rows_[k];
    std::set<i64>& kernel_valid_rows_set = valid_output_rows_set_[k];
    std::vector<std::deque<Element>>& kernel_cache = stencil_cache_[k];
    std::deque<i64>& kernel_cache_row_ids = stencil_cache_row_ids_[k];
    std::vector<i32>& input_column_idx = column_mapping_[k];
    std::set<i32>& input_column_idx_set = column_mapping_set_[k];

    // Move all required values in the side output columns to the proper device
    // for this kernel
    for (i32 i = 0; i < input_column_idx.size(); ++i) {
      i32 in_col_idx = input_column_idx[i];
      assert(in_col_idx < side_output_columns.size());

      // If current op type and input buffer type differ, then move
      // the data in the input buffer into a new buffer which has the same
      // type as the op input
      auto copy_start = now();
      move_if_different_address_space(
          profiler_, side_output_handles[in_col_idx], current_handle,
          side_output_columns[in_col_idx]);
      side_output_handles[in_col_idx] = current_handle;
      profiler_.add_interval("op_marshal", copy_start, now());
    }

    // Copy all side_output_columns into the stencil cache so that we can
    // realign them later when the kernel is able to produce a value
    // at that index
    i64 max_row_id_seen = -1;
    for (i32 i = 0; i < side_row_ids.size(); ++i) {
      kernel_cache_row_ids.push_back(side_row_ids[i]);
      max_row_id_seen = std::max(side_row_ids[i], max_row_id_seen);
    }
    side_row_ids.clear();
    for (i32 i = 0; i < side_output_columns.size(); ++i) {
      i32 col_idx = i;

      // Update stencil cache by taking the reference to the side output columns
      // and clearing them, since we will initialize them with the proper
      // data once we have determined how many rows can be produced
      for (i64 r = 0; r < side_output_columns[i].size(); ++r) {
        kernel_cache[i].push_back(side_output_columns[col_idx][r]);
      }
      side_output_columns[i].clear();
    }

    // Determine how many elements can be produced given stencil requirements
    // and the currrent stencil cache extent
    i64 producible_rows = 0;
    for (i64 i = current_valid_idx_[k]; i < kernel_valid_rows.size(); ++i) {
      i64 row = kernel_valid_rows[i];
      if (row + kernel_stencil.back() > max_row_id_seen) {
        break;
      }
      producible_rows++;
    }
    assert(producible_rows > 0);

    // Setup side output columns to reflect the number of valid rows that will
    // be produced from this kernel
    {
      std::vector<ElementList> producible_elements(side_output_columns.size());
      i64 s_idx = 0;
      for (i64 i = 0; i < producible_rows; ++i) {
        // Iterate over all elements in the stencil cache to check if they
        // have the proper id
        i64 valid_row_id = kernel_valid_rows[current_valid_idx_[k] + i];
        for (; s_idx < kernel_cache_row_ids.size(); ++s_idx) {
          if (kernel_cache_row_ids[s_idx] == valid_row_id) {
            side_row_ids.push_back(valid_row_id);
            for (i64 c = 0; c < kernel_cache.size(); ++c) {
              producible_elements[c].push_back(kernel_cache[c][s_idx]);
            }
            s_idx++;
            break;
          }
        }
      }
      assert(producible_elements[0].size() == producible_rows);

      // Update side output data by copying data since we don't have
      // reference counting for all pointers :(
      if (!(kernel_stencil.size() == 1 && kernel_stencil[0] == 0)) {
        for (i64 c = 0; c < side_output_columns.size(); ++c) {
          side_output_columns[c] = duplicate_elements(
              profiler_, side_output_handles[c], side_output_handles[c],
              producible_elements[c]);
        }
      } else {
        // However, if we aren't stenciling, then we don't need to copy since we
        // know it will only be used once
        side_output_columns.swap(producible_elements);
      }
    }

    // NOTE(apoms): the number of producible rows should be a multiple of the
    // batch size. If not, then this should be the last batch in the task.
    // We should add an assert to verify this is the case.
    i64 row_start = current_valid_idx_[k];
    i64 row_end = current_valid_idx_[k] + producible_rows;
    current_valid_idx_[k] += producible_rows;

    for (i32 c = 0; c < num_output_columns; ++c) {
      side_output_handles.push_back(current_handle);
      side_output_columns.emplace_back();
    }
    for (i32 start = row_start; start < row_end; start += kernel_batch_size) {
      i32 batch = std::min((i64)kernel_batch_size, row_end - start);
      i32 end = start + batch;
      // Stage inputs to the kernel using the stencil cache
      StenciledBatchedColumns input_columns(input_column_idx.size());
      // For each column
      auto& cache_row_deque = kernel_cache_row_ids;
      for (size_t i = 0; i < input_column_idx.size(); ++i) {
        i32 col_id = input_column_idx[i];
        auto& cache_deque = kernel_cache[col_id];
        auto& col = input_columns[i];
        col.resize(batch);
        // For each batch element
        for (i64 r = start; r < end; ++r) {
          auto& input_stencil = col[r - start];
          i64 last_cache_element = 0;
          // Place elements in "stencil" dimension of input columns
          i64 curr_row = kernel_valid_rows[r];
          for (i64 s : kernel_stencil) {
            i64 desired_row = curr_row + s;
            // Search for desired stencil element
            for (; last_cache_element < cache_row_deque.size();
                 ++last_cache_element) {
              i64 cache_row_id = cache_row_deque[last_cache_element];
              if (desired_row == cache_row_id) {
                input_stencil.push_back(cache_deque[last_cache_element]);
                break;
              }
            }
          }
          assert(input_stencil.size() == kernel_stencil.size());
        }
      }

      // Setup output buffers to receive op output
      DeviceHandle output_handle = current_handle;
      BatchedColumns output_columns;
      output_columns.resize(num_output_columns);

      // Map from previous output columns to the set of input columns needed
      // by the kernel
      auto eval_start = now();
      kernel->execute_kernel(input_columns, output_columns);
      profiler_.add_interval("evaluate:" + op_name, eval_start, now());
      // Delete unused outputs
      for (size_t y = 0; y < unused_outputs_[k].size(); ++y) {
        i32 unused_col_idx =
            unused_outputs_[k][unused_outputs_[k].size() - 1 - y];
        ElementList& column = output_columns[unused_col_idx];
        for (Element& element : column) {
          delete_element(current_handle, element);
        }
        output_columns.erase(output_columns.begin() + unused_col_idx);
      }

      // Verify the kernel produced the correct amount of output
      for (size_t i = 0; i < output_columns.size(); ++i) {
        LOG_IF(FATAL, output_columns[i].size() != batch)
            << "Op " << k << " produced " << output_columns[i].size()
            << " output elements for column " << i << ". Expected "
            << batch << " outputs.";
      }

      // Add new output columns
      for (size_t cidx = 0; cidx < output_columns.size(); ++cidx) {
        const ElementList& column = output_columns[cidx];
        i32 col_idx =
            side_output_columns.size() - num_output_columns + cidx;
        side_output_columns[col_idx].insert(side_output_columns[col_idx].end(),
                                            column.begin(), column.end());
      }

      // Remove elements from the stencil cache we won't access anymore
      bool degenerate_stencil =
          (kernel_stencil.size() == 1 && kernel_stencil[0] == 0);
      i64 last_cache_element = 0;
      i64 min_used_row =
          kernel_valid_rows[start + batch - kernel_stencil[0]];
      {
        auto& row_id_deque = kernel_cache_row_ids;
        while (row_id_deque.size() > 0) {
          i64 cache_row = row_id_deque.front();
          if (cache_row < min_used_row) {
            row_id_deque.pop_front();
            for (size_t i = 0; i < kernel_cache.size(); ++i) {
              auto device = side_output_handles[i];
              auto& cache_deque = kernel_cache[i];
              Element element = cache_deque.front();
              // If this kernel has a non-degenerate stencil...
              if (!degenerate_stencil) {
                delete_element(device, element);
              }
              cache_deque.pop_front();
            }
          } else {
            break;
          }
        }
      }
    }

    // Delete dead columns
    for (size_t y = 0; y < dead_columns_[k].size(); ++y) {
      i32 dead_col_idx = dead_columns_[k][dead_columns_[k].size() - 1 - y];
      ElementList& column = side_output_columns[dead_col_idx];
      for (Element& element : column) {
        delete_element(side_output_handles[dead_col_idx], element);
      }
      side_output_columns.erase(side_output_columns.begin() + dead_col_idx);
      side_output_handles.erase(side_output_handles.begin() + dead_col_idx);
    }
    // Delete elements from stencil cache that will no longer be used
  }

  final_output_handles_ = side_output_handles;
  if (final_output_columns_.size() == 0) {
    final_output_columns_.resize(side_output_columns.size());
  }
  for (size_t i = 0; i < side_output_columns.size(); ++i) {
    final_output_columns_[i].insert(final_output_columns_[i].end(),
                                    side_output_columns[i].begin(),
                                    side_output_columns[i].end());
  }

  profiler_.add_interval("feed", feed_start, now());
}

bool EvaluateWorker::yield(i32 item_size,
                           std::tuple<IOItem, EvalWorkEntry>& output_entry) {
  IOItem& io_item = std::get<0>(entry_);
  EvalWorkEntry& work_entry = std::get<1>(entry_);

  auto yield_start = now();

  EvalWorkEntry output_work_entry;
  output_work_entry.io_item_index = work_entry.io_item_index;
  output_work_entry.needs_configure = work_entry.needs_configure;
  output_work_entry.needs_reset = work_entry.needs_reset;
  output_work_entry.last_in_task = work_entry.last_in_task;
  output_work_entry.warmup_rows = work_entry.warmup_rows;

  BatchedColumns& work_item_output_columns = output_work_entry.columns;
  std::vector<DeviceHandle>& work_item_output_handles =
      output_work_entry.column_handles;
  i32 num_final_output_columns = 0;

  num_final_output_columns = final_output_columns_.size();
  work_item_output_columns.resize(final_output_columns_.size());
  work_item_output_handles = final_output_handles_;

  i32 yieldable_rows = std::numeric_limits<i32>::max();
  for (i32 i = 0; i < num_final_output_columns; ++i) {
    yieldable_rows =
        std::min((i32)final_output_columns_[i].size(), yieldable_rows);
  }

  for (i32 i = 0; i < num_final_output_columns; ++i) {
    work_item_output_columns[i].insert(
        work_item_output_columns[i].end(), final_output_columns_[i].begin(),
        final_output_columns_[i].begin() + yieldable_rows);
    final_output_columns_[i].erase(
        final_output_columns_[i].begin(),
        final_output_columns_[i].begin() + yieldable_rows);
  }
  output_work_entry.row_ids = std::vector<i64>(
      valid_output_rows_.back().begin() + outputs_yielded_,
      valid_output_rows_.back().begin() + outputs_yielded_ + yieldable_rows);

  assert(output_work_entry.row_ids.size() ==
         work_item_output_columns[0].size());

  outputs_yielded_ += yieldable_rows;

  output_entry = std::make_tuple(io_item, output_work_entry);

  profiler_.add_interval("yield", yield_start, now());

  return true;
}

PostEvaluateWorker::PostEvaluateWorker(const PostEvaluateWorkerArgs& args)
  : profiler_(args.profiler),
    column_mapping_(args.column_mapping),
    columns_(args.columns),
    column_set_(args.column_mapping.begin(), args.column_mapping.end()) {
  assert(args.column_mapping.size() == args.columns.size());

  encoder_handle_ = CPU_DEVICE;
  encoder_type_ = VideoEncoderType::SOFTWARE;

  // Setup video encoders
  // TODO(apoms): Make this dynamic based on the encoded column type
  for (size_t i = 0; i < args.columns.size(); ++i) {
    auto& col = args.columns[i];
    auto& compression_opts = args.column_compression[i];
    ColumnType type = col.type();
    if (type != ColumnType::Video || compression_opts.codec == "raw") continue;
    encoders_.emplace_back(
        VideoEncoder::make_from_config(encoder_handle_, 1, encoder_type_));
    encoder_configured_.push_back(false);

    EncodeOptions opts;
    if (compression_opts.codec == "h264") {
      opts.quality = std::atoi(compression_opts.options.at("quality").c_str());
      opts.bitrate = std::atoi(compression_opts.options.at("bitrate").c_str());
    }
    encode_options_.push_back(opts);
  }
  for (auto& compression_opts : args.column_compression) {
    auto& codec = compression_opts.codec;
    bool enabled = true;
    if (codec == "raw") {
      enabled = false;
    }
    compression_enabled_.push_back(enabled);
  }

  current_offset_ = 0;
}

<<<<<<< HEAD
void PostEvaluateWorker::feed(std::tuple<IOItem, EvalWorkEntry>& entry) {
  IOItem& io_item = std::get<0>(entry);
  EvalWorkEntry& work_entry = std::get<1>(entry);

  // Setup row buffer if it was emptied
  if (buffered_entry_.columns.size() == 0) {
    buffered_entry_.io_item_index = work_entry.io_item_index;
    buffered_entry_.columns.resize(column_mapping_.size());
    assert(work_entry.column_handles.size() == columns_.size());
    for (size_t i = 0; i < columns_.size(); ++i) {
      buffered_entry_.column_types.push_back(columns_[i].type());
      buffered_entry_.column_handles.push_back(work_entry.column_handles[i]);
      if (columns_[i].type() == ColumnType::Video) {
        assert(work_entry.columns[i].size() > 0);
        Frame* frame = work_entry.columns[i][0].as_frame();
        buffered_entry_.frame_sizes.push_back(frame->as_frame_info());
=======
    VLOG(2) << "Post-evaluate (N/PU: " << args.node_id << "/" << args.id
            << "): processing item " << work_entry.io_item_index;

    args.profiler.add_interval("idle", idle_start, now());

    auto work_start = now();

    // Setup row buffer if it was emptied
    if (buffered_entry.columns.size() == 0) {
      buffered_entry.io_item_index = work_entry.io_item_index;
      buffered_entry.columns.resize(args.column_mapping.size());
      assert(work_entry.column_handles.size() == args.columns.size());
      for (size_t i = 0; i < args.columns.size(); ++i) {
        buffered_entry.column_types.push_back(args.columns[i].type());
        if (args.columns[i].type() == ColumnType::Video) {
          assert(work_entry.columns[i].size() > 0);
          Frame* frame = work_entry.columns[i][0].as_frame();
          buffered_entry.frame_sizes.push_back(frame->as_frame_info());
        }
        buffered_entry.compressed.push_back(compression_enabled[i]);
>>>>>>> 60b8d1e3
      }
      buffered_entry_.compressed.push_back(compression_enabled_[i]);
    }
    if (work_entry.needs_configure) {
      for (size_t i = 0; i < encoder_configured_.size(); ++i) {
        encoder_configured_[i] = false;
      }
    }
  }

  i64 num_rows = work_entry.columns[0].size();
  i32 warmup_frames = work_entry.warmup_rows;
  current_offset_ += num_rows;

  i32 encoder_idx = 0;
  // Swizzle columns correctly
  for (size_t i = 0; i < column_mapping_.size(); ++i) {
    i32 col_idx = column_mapping_[i];
    ColumnType column_type = columns_[i].type();
    // Delete warmup frame outputs
    for (i32 w = 0; w < warmup_frames; ++w) {
      delete_element(work_entry.column_handles[col_idx],
                     work_entry.columns[col_idx][w]);
    }
    // Encode video frames
    if (compression_enabled_[i] && column_type == ColumnType::Video &&
        buffered_entry_.frame_sizes[encoder_idx].type == FrameType::U8) {
      {
        auto start = work_entry.columns[col_idx].begin();
        auto warmup_end = work_entry.columns[col_idx].begin() + warmup_frames;
        work_entry.columns[col_idx].erase(start, warmup_end);
      }
      auto& encoder = encoders_[encoder_idx];
      if (!encoder_configured_[encoder_idx]) {
        // Configure encoder
        encoder_configured_[encoder_idx] = true;
        Frame* frame = work_entry.columns[col_idx][0].as_frame();
        encoder->configure(frame->as_frame_info(),
                           
                           encode_options_[encoder_idx]);
      }
<<<<<<< HEAD

      // Move frames to device for the encoder
      move_if_different_address_space(
          profiler_, work_entry.column_handles[col_idx], encoder_handle_,
          work_entry.columns[col_idx]);

      // Pass frames into encoder
      auto encode_start = now();
      for (auto& row : work_entry.columns[col_idx]) {
        Frame* frame = row.as_frame();
        bool new_packet = encoder->feed(frame->data, frame->size());
        while (new_packet) {
          size_t buffer_size = 4 * 1024 * 1024;
          u8* buffer = new_buffer(CPU_DEVICE, buffer_size);
          size_t actual_size;
          new_packet = encoder->get_packet(buffer, buffer_size, actual_size);
          LOG_IF(FATAL, new_packet && actual_size > buffer_size)
              << "Packet buffer not large enough (" << buffer_size << " vs "
              << actual_size << ")";
          insert_element(buffered_entry_.columns[i], buffer, actual_size);
        }
=======
      // Encode video frames
      if (compression_enabled[i] && column_type == ColumnType::Video &&
          buffered_entry.frame_sizes[encoder_idx].type == FrameType::U8) {
        buffered_entry.column_handles.push_back(CPU_DEVICE);
        {
          auto start = work_entry.columns[col_idx].begin();
          auto warmup_end = work_entry.columns[col_idx].begin() + warmup_frames;
          work_entry.columns[col_idx].erase(start, warmup_end);
        }
        auto& encoder = encoders[encoder_idx];
        if (!encoder_configured[encoder_idx]) {
          // Configure encoder
          encoder_configured[encoder_idx] = true;
          Frame* frame = work_entry.columns[col_idx][0].as_frame();
          encoder->configure(frame->as_frame_info(),
                             encode_options[encoder_idx]);
        }

        // Move frames to device for the encoder
        move_if_different_address_space(
            args.profiler, work_entry.column_handles[col_idx], encoder_handle,
            work_entry.columns[col_idx]);

        // Pass frames into encoder
        auto encode_start = now();
        for (auto& row : work_entry.columns[col_idx]) {
          Frame* frame = row.as_frame();
          bool new_packet = encoder->feed(frame->data, frame->size());
          while (new_packet) {
            size_t buffer_size = 4 * 1024 * 1024;
            u8* buffer = new_buffer(CPU_DEVICE, buffer_size);
            size_t actual_size;
            new_packet = encoder->get_packet(buffer, buffer_size, actual_size);
            LOG_IF(FATAL, new_packet && actual_size > buffer_size)
                << "Packet buffer not large enough (" << buffer_size << " vs "
                << actual_size << ")";
            insert_element(buffered_entry.columns[i], buffer, actual_size);
          }
          delete_element(encoder_handle, row);
        }

        args.profiler.add_interval("encode", work_start, now());
        encoder_idx++;
      } else {
        buffered_entry.column_handles.push_back(work_entry.column_handles[i]);

        // Keep non-warmup frame outputs
        buffered_entry.columns[i].insert(
            buffered_entry.columns[i].end(),
            work_entry.columns[col_idx].begin() + warmup_frames,
            work_entry.columns[col_idx].end());
>>>>>>> 60b8d1e3
      }
      profiler_.add_interval("encode", encode_start, now());
      encoder_idx++;
    } else {
      // Keep non-warmup frame outputs
      buffered_entry_.columns[i].insert(
          buffered_entry_.columns[i].end(),
          work_entry.columns[col_idx].begin() + warmup_frames,
          work_entry.columns[col_idx].end());
    }
  }
  // Delete unused columns
  for (size_t i = 0; i < work_entry.columns.size(); ++i) {
    if (column_set_.count(i) > 0) {
      continue;
    }
    for (i32 b = 0; b < work_entry.columns[i].size(); ++b) {
      delete_element(work_entry.column_handles[i], work_entry.columns[i][b]);
    }
  }

  encoder_idx = 0;

  // Flush row buffer
  if (work_entry.last_in_task) {
    // Flush video encoder and get rest of packets
    for (size_t i = 0; i < column_mapping_.size(); ++i) {
      ColumnType column_type = columns_[i].type();
      if (compression_enabled_[i] && column_type == ColumnType::Video &&
          buffered_entry_.frame_sizes[encoder_idx].type == FrameType::U8) {
        auto& encoder = encoders_[encoder_idx];

        // Get last packets in encoder
        auto encode_flush_start = now();
        bool new_packet = encoder->flush();
        while (new_packet) {
          size_t buffer_size = 4 * 1024 * 1024;
          u8* buffer = new_buffer(CPU_DEVICE, buffer_size);
          size_t actual_size;
          new_packet = encoder->get_packet(buffer, buffer_size, actual_size);
          LOG_IF(FATAL, new_packet && actual_size > buffer_size)
              << "Packet buffer not large enough (" << buffer_size << " vs "
              << actual_size << ")";
          // HACK(apoms): this is really hacky but we put the encoded data in
          // a frame so that we can communicate the frame size downstream
          insert_element(buffered_entry_.columns[i], buffer, actual_size);
        }
        profiler_.add_interval("encode_flush", encode_flush_start, now());
        encoder_configured_[encoder_idx] = false;
        encoder_idx++;
      }
    }

    buffered_entries_.push_back(std::make_tuple(io_item, buffered_entry_));
    buffered_entry_.columns.clear();
  }
}

bool PostEvaluateWorker::yield(std::tuple<IOItem, EvalWorkEntry>& output) {
  auto yield_start = now();

  bool got_result = false;
  if (buffered_entries_.size() > 0) {
    output = buffered_entries_.front();
    buffered_entries_.pop_front();
    got_result = true;
  }

  profiler_.add_interval("yield", yield_start, now());
  return got_result;
}

}
}<|MERGE_RESOLUTION|>--- conflicted
+++ resolved
@@ -44,15 +44,11 @@
         std::max(total_rows_, (i64)work_entry.columns[i].size());
   }
 
-<<<<<<< HEAD
+  // FIXME: do we need this w/ multiple videos of different resolutions in the same
+  // task?
   if (needs_configure_) {
     // decoders_.clear();
   }
-=======
-    // Split up a work entry into work item size chunks
-    i64 total_rows =
-        io_item.end_row() - io_item.start_row() + work_entry.warmup_rows;
->>>>>>> 60b8d1e3
 
   // Setup decoders if they have not been initialized yet
   if (decoders_.empty()) {
@@ -614,7 +610,6 @@
   current_offset_ = 0;
 }
 
-<<<<<<< HEAD
 void PostEvaluateWorker::feed(std::tuple<IOItem, EvalWorkEntry>& entry) {
   IOItem& io_item = std::get<0>(entry);
   EvalWorkEntry& work_entry = std::get<1>(entry);
@@ -631,28 +626,6 @@
         assert(work_entry.columns[i].size() > 0);
         Frame* frame = work_entry.columns[i][0].as_frame();
         buffered_entry_.frame_sizes.push_back(frame->as_frame_info());
-=======
-    VLOG(2) << "Post-evaluate (N/PU: " << args.node_id << "/" << args.id
-            << "): processing item " << work_entry.io_item_index;
-
-    args.profiler.add_interval("idle", idle_start, now());
-
-    auto work_start = now();
-
-    // Setup row buffer if it was emptied
-    if (buffered_entry.columns.size() == 0) {
-      buffered_entry.io_item_index = work_entry.io_item_index;
-      buffered_entry.columns.resize(args.column_mapping.size());
-      assert(work_entry.column_handles.size() == args.columns.size());
-      for (size_t i = 0; i < args.columns.size(); ++i) {
-        buffered_entry.column_types.push_back(args.columns[i].type());
-        if (args.columns[i].type() == ColumnType::Video) {
-          assert(work_entry.columns[i].size() > 0);
-          Frame* frame = work_entry.columns[i][0].as_frame();
-          buffered_entry.frame_sizes.push_back(frame->as_frame_info());
-        }
-        buffered_entry.compressed.push_back(compression_enabled[i]);
->>>>>>> 60b8d1e3
       }
       buffered_entry_.compressed.push_back(compression_enabled_[i]);
     }
@@ -691,10 +664,9 @@
         encoder_configured_[encoder_idx] = true;
         Frame* frame = work_entry.columns[col_idx][0].as_frame();
         encoder->configure(frame->as_frame_info(),
-                           
+
                            encode_options_[encoder_idx]);
       }
-<<<<<<< HEAD
 
       // Move frames to device for the encoder
       move_if_different_address_space(
@@ -716,59 +688,6 @@
               << actual_size << ")";
           insert_element(buffered_entry_.columns[i], buffer, actual_size);
         }
-=======
-      // Encode video frames
-      if (compression_enabled[i] && column_type == ColumnType::Video &&
-          buffered_entry.frame_sizes[encoder_idx].type == FrameType::U8) {
-        buffered_entry.column_handles.push_back(CPU_DEVICE);
-        {
-          auto start = work_entry.columns[col_idx].begin();
-          auto warmup_end = work_entry.columns[col_idx].begin() + warmup_frames;
-          work_entry.columns[col_idx].erase(start, warmup_end);
-        }
-        auto& encoder = encoders[encoder_idx];
-        if (!encoder_configured[encoder_idx]) {
-          // Configure encoder
-          encoder_configured[encoder_idx] = true;
-          Frame* frame = work_entry.columns[col_idx][0].as_frame();
-          encoder->configure(frame->as_frame_info(),
-                             encode_options[encoder_idx]);
-        }
-
-        // Move frames to device for the encoder
-        move_if_different_address_space(
-            args.profiler, work_entry.column_handles[col_idx], encoder_handle,
-            work_entry.columns[col_idx]);
-
-        // Pass frames into encoder
-        auto encode_start = now();
-        for (auto& row : work_entry.columns[col_idx]) {
-          Frame* frame = row.as_frame();
-          bool new_packet = encoder->feed(frame->data, frame->size());
-          while (new_packet) {
-            size_t buffer_size = 4 * 1024 * 1024;
-            u8* buffer = new_buffer(CPU_DEVICE, buffer_size);
-            size_t actual_size;
-            new_packet = encoder->get_packet(buffer, buffer_size, actual_size);
-            LOG_IF(FATAL, new_packet && actual_size > buffer_size)
-                << "Packet buffer not large enough (" << buffer_size << " vs "
-                << actual_size << ")";
-            insert_element(buffered_entry.columns[i], buffer, actual_size);
-          }
-          delete_element(encoder_handle, row);
-        }
-
-        args.profiler.add_interval("encode", work_start, now());
-        encoder_idx++;
-      } else {
-        buffered_entry.column_handles.push_back(work_entry.column_handles[i]);
-
-        // Keep non-warmup frame outputs
-        buffered_entry.columns[i].insert(
-            buffered_entry.columns[i].end(),
-            work_entry.columns[col_idx].begin() + warmup_frames,
-            work_entry.columns[col_idx].end());
->>>>>>> 60b8d1e3
       }
       profiler_.add_interval("encode", encode_start, now());
       encoder_idx++;
