/* Copyright 2016 Carnegie Mellon University
 *
 * Licensed under the Apache License, Version 2.0 (the "License");
 * you may not use this file except in compliance with the License.
 * You may obtain a copy of the License at
 *
 *     http://www.apache.org/licenses/LICENSE-2.0
 *
 * Unless required by applicable law or agreed to in writing, software
 * distributed under the License is distributed on an "AS IS" BASIS,
 * WITHOUT WARRANTIES OR CONDITIONS OF ANY KIND, either express or implied.
 * See the License for the specific language governing permissions and
 * limitations under the License.
 */

#include "scanner/engine/load_worker.h"

#include "storehouse/storage_backend.h"

#include <glog/logging.h>

using storehouse::StoreResult;
using storehouse::WriteFile;
using storehouse::RandomReadFile;

namespace scanner {
namespace internal {
namespace {

struct RowIntervals {
  std::vector<i32> item_ids;
  std::vector<i64> item_start_offsets;
  std::vector<std::tuple<i64, i64>> item_intervals;
  std::vector<std::vector<i64>> valid_offsets;
};

struct VideoIntervals {
  std::vector<std::tuple<size_t, size_t>> keyframe_index_intervals;
  std::vector<std::vector<i64>> valid_frames;
};

// Gets the list of work items for a sequence of rows in the job
RowIntervals slice_into_row_intervals(const TableMetadata& table,
                                      const std::vector<i64>& rows) {
  RowIntervals info;
  // Analyze rows and table to determine what item ids and offsets in them to
  // sample from
  std::vector<i64> end_rows = table.end_rows();
  auto item_from_row = [&end_rows](i64 r) -> i32 {
    i64 i = 0;
    for (; i < end_rows.size(); ++i) {
      if (r < end_rows[i]) {
        break;
      }
    }
    assert(i != end_rows.size());
    return i;
  };

  auto offset_from_row = [&end_rows](i64 r) -> i64 {
    i64 i = 0;
    i64 last_end_row = 0;
    for (; i < end_rows.size(); ++i) {
      if (r < end_rows[i]) {
        break;
      }
      last_end_row = end_rows[i];
    }
    assert(i != end_rows.size());
    return r - last_end_row;
  };

  assert(!rows.empty());
  i32 current_item = item_from_row(rows[0]);
  i64 item_start = offset_from_row(rows[0]);
  i64 item_end = item_start + 1;
  i64 prev_row = -1;
  std::vector<i64> valid_offsets;
  for (i64 row : rows) {
    i32 item = item_from_row(row);
    i64 item_offset = offset_from_row(row);
    // We check two cases:
    //   1. if the row is in a new item, then we have found all the consecutive
    //      increasing rows that will be in this item and we should move on
    //      to the next one.
    //   2. if the row we are asking for is the same as the existing row or
    //      before it, we end the current item and start back with the item
    //      for this new row, even if the item is the same as the current item.
    //      NOTE(apoms): We could fuse these together and only load the item
    //      once, but to do so requires reordering the data after it is read
    //      from disk to match the ordering requested.
    if (item != current_item || row <= prev_row) {
      // Start a new item and push the current one into the list
      info.item_ids.push_back(current_item);
      info.item_start_offsets.push_back(current_item == 0 ? 0 :
                                        end_rows[current_item - 1]);
      info.item_intervals.push_back(std::make_tuple(item_start, item_end));
      info.valid_offsets.push_back(valid_offsets);

      current_item = item;
      item_start = item_offset;
      item_end = item_offset + 1;
      valid_offsets.clear();
    }

    valid_offsets.push_back(item_offset);
    item_end = item_offset + 1;
    prev_row = row;
  }
  info.item_ids.push_back(current_item);
  info.item_start_offsets.push_back(
      current_item == 0 ? 0 : end_rows[current_item - 1]);
  info.item_intervals.push_back(std::make_tuple(item_start, item_end));
  info.valid_offsets.push_back(valid_offsets);

  return info;
}

VideoIntervals slice_into_video_intervals(
    const std::vector<i64>& keyframe_positions, const std::vector<i64>& rows) {
  VideoIntervals info;
  assert(keyframe_positions.size() >= 2);
  size_t start_keyframe_index = 0;
  size_t end_keyframe_index = 1;
  i64 next_keyframe = keyframe_positions[end_keyframe_index];
  std::vector<i64> valid_frames;
  for (i64 row : rows) {
    if (row >= next_keyframe) {
      assert(end_keyframe_index < keyframe_positions.size() - 1);
      next_keyframe = keyframe_positions[++end_keyframe_index];
      if (row >= next_keyframe) {
        // Skipped a keyframe, so make a new interval
        if (!valid_frames.empty()) {
          info.keyframe_index_intervals.push_back(
              std::make_tuple(start_keyframe_index, end_keyframe_index - 1));
          info.valid_frames.push_back(valid_frames);
        }

        while (row >= keyframe_positions[end_keyframe_index]) {
          end_keyframe_index++;
          assert(end_keyframe_index < keyframe_positions.size());
        }
        valid_frames.clear();
        start_keyframe_index = end_keyframe_index - 1;
        next_keyframe = keyframe_positions[end_keyframe_index];
      }
    }
    valid_frames.push_back(row);
  }
  info.keyframe_index_intervals.push_back(
      std::make_tuple(start_keyframe_index, end_keyframe_index));
  info.valid_frames.push_back(valid_frames);
  return info;
}

std::tuple<size_t, size_t> find_keyframe_indices(
    i32 start_frame, i32 end_frame,
    const std::vector<i64>& keyframe_positions) {
  size_t start_keyframe_index = std::numeric_limits<size_t>::max();
  for (size_t i = 1; i < keyframe_positions.size(); ++i) {
    if (keyframe_positions[i] > start_frame) {
      start_keyframe_index = i - 1;
      break;
    }
  }
  assert(start_keyframe_index != std::numeric_limits<size_t>::max());

  size_t end_keyframe_index = 0;
  for (size_t i = start_keyframe_index; i < keyframe_positions.size(); ++i) {
    if (keyframe_positions[i] >= end_frame) {
      end_keyframe_index = i;
      break;
    }
  }
  assert(end_keyframe_index != 0);
  return std::make_tuple(start_keyframe_index, end_keyframe_index);
}
}

LoadWorker::LoadWorker(const LoadWorkerArgs& args)
  : node_id_(args.node_id),
    worker_id_(args.worker_id),
    profiler_(args.profiler) {
  storage_.reset(
      storehouse::StorageBackend::make_from_config(args.storage_config));
}

std::tuple<IOItem, EvalWorkEntry> LoadWorker::execute(
    std::tuple<IOItem, LoadWorkEntry>& entry) {

  IOItem& io_item = std::get<0>(entry);
  LoadWorkEntry& load_work_entry = std::get<1>(entry);

  const auto& samples = load_work_entry.samples();

  if (io_item.table_id() != last_table_id_) {
    // Not from the same task so clear cached data
    last_table_id_ = io_item.table_id();
    index_.clear();
  }

  EvalWorkEntry eval_work_entry;
  eval_work_entry.io_item_index = load_work_entry.io_item_index();
  eval_work_entry.row_ids =
      std::vector<i64>(load_work_entry.samples(0).rows().begin(),
                       load_work_entry.samples(0).rows().end());
  eval_work_entry.work_item_sizes =
      std::vector<i64>(load_work_entry.work_item_sizes().begin(),
                       load_work_entry.work_item_sizes().end());

  // Aggregate all sample columns so we know the tuple size
  assert(!samples.empty());
  eval_work_entry.warmup_rows = samples.Get(0).warmup_size();

  i32 num_columns = 0;
  for (size_t i = 0; i < samples.size(); ++i) {
    num_columns += samples.Get(i).column_ids_size();
  }
  eval_work_entry.columns.resize(num_columns);

  i32 media_col_idx = 0;
  i32 out_col_idx = 0;
  for (const proto::LoadSample& sample : samples) {
    i32 table_id = sample.table_id();
    auto it = table_metadata_.find(table_id);
    if (it == table_metadata_.end()) {
      table_metadata_[table_id] = read_table_metadata(
          storage_.get(), TableMetadata::descriptor_path(table_id));
      it = table_metadata_.find(table_id);
    }
    const TableMetadata& table_meta = it->second;

    const google::protobuf::RepeatedField<i64>& sample_rows = sample.rows();
    std::vector<i64> rows(sample_rows.begin(), sample_rows.end());

    RowIntervals intervals = slice_into_row_intervals(table_meta, rows);
    size_t num_items = intervals.item_ids.size();
    for (i32 col_id : sample.column_ids()) {
      ColumnType column_type = ColumnType::Other;
      if (table_meta.column_type(col_id) == ColumnType::Video) {
        column_type = ColumnType::Video;
        // video frame column
        FrameInfo info;
        proto::VideoDescriptor::VideoCodecType encoding_type;
        for (size_t i = 0; i < num_items; ++i) {
          i32 item_id = intervals.item_ids[i];
          i64 item_start_row = intervals.item_start_offsets[i];
          const std::vector<i64>& valid_offsets = intervals.valid_offsets[i];

          auto key = std::make_tuple(table_id, col_id, item_id);
          if (index_.count(key) == 0) {
            index_[key] =
                read_video_index(table_id, col_id, item_id);
          }
          const VideoIndexEntry& entry = index_.at(key);
          info = FrameInfo(entry.height, entry.width, entry.channels,
                           entry.frame_type);
          encoding_type = entry.codec_type;
          if (entry.codec_type == proto::VideoDescriptor::H264) {
            // Video was encoded using h264
            read_video_column(entry, valid_offsets, item_start_row,
                              eval_work_entry.columns[out_col_idx]);
          } else {
            // Video was encoded as individual images
            i32 item_id = intervals.item_ids[i];
            i64 item_start;
            i64 item_end;
            std::tie(item_start, item_end) = intervals.item_intervals[i];

            read_other_column(table_id, col_id, item_id, item_start, item_end,
                              valid_offsets,
                              eval_work_entry.columns[out_col_idx]);
          }
        }
        assert(num_items > 0);
        eval_work_entry.frame_sizes.push_back(info);
        eval_work_entry.video_encoding_type.push_back(encoding_type);
        media_col_idx++;
      } else {
        // regular column
        for (size_t i = 0; i < num_items; ++i) {
          i32 item_id = intervals.item_ids[i];
          i64 item_start;
          i64 item_end;
          std::tie(item_start, item_end) = intervals.item_intervals[i];
          const std::vector<i64>& valid_offsets = intervals.valid_offsets[i];

          read_other_column(table_id, col_id, item_id, item_start,
                            item_end, valid_offsets,
                            eval_work_entry.columns[out_col_idx]);
        }
      }
      eval_work_entry.column_types.push_back(column_type);
      eval_work_entry.column_handles.push_back(CPU_DEVICE);
      out_col_idx++;
    }
  }

  return std::make_tuple(io_item, eval_work_entry);
}

LoadWorker::VideoIndexEntry LoadWorker::read_video_index(i32 table_id,
                                                         i32 column_id,
                                                         i32 item_id) {
  VideoIndexEntry index_entry;
  VideoMetadata video_meta = read_video_metadata(
      storage_.get(),
      VideoMetadata::descriptor_path(table_id, column_id, item_id));

  // Open the video file for reading
  index_entry.width = video_meta.width();
  index_entry.height = video_meta.height();
  index_entry.channels = video_meta.channels();
  index_entry.frame_type = video_meta.frame_type();
  index_entry.codec_type = video_meta.codec_type();

  BACKOFF_FAIL(storehouse::make_unique_random_read_file(
      storage_.get(), table_item_output_path(table_id, column_id, item_id),
      index_entry.file));
  BACKOFF_FAIL(index_entry.file->get_size(index_entry.file_size));
  index_entry.keyframe_positions = video_meta.keyframe_positions();
  index_entry.keyframe_byte_offsets = video_meta.keyframe_byte_offsets();
  // Place total frames at the end of keyframe positions and total file size
  // at the end of byte offsets to make interval calculation not need to
  // deal with edge cases surrounding those
  index_entry.keyframe_positions.push_back(video_meta.frames());
  index_entry.keyframe_byte_offsets.push_back(index_entry.file_size);

  return index_entry;
}

void LoadWorker::read_video_column(
    const LoadWorker::VideoIndexEntry& index_entry,
    const std::vector<i64>& rows,
    i64 start_frame, ElementList& element_list) {
  RandomReadFile* video_file = index_entry.file.get();
  u64 file_size = index_entry.file_size;
  const std::vector<i64>& keyframe_positions = index_entry.keyframe_positions;
  const std::vector<i64>& keyframe_byte_offsets =
      index_entry.keyframe_byte_offsets;

  // Read the bytes from the file that correspond to the sequences of
  // frames we are interested in decoding. This sequence will contain
  // the bytes starting at the iframe at or preceding the first frame
  // we are interested and will continue up to the bytes before the
  // iframe at or after the last frame we are interested in.
  VideoIntervals intervals =
      slice_into_video_intervals(keyframe_positions, rows);
  size_t num_intervals = intervals.keyframe_index_intervals.size();
  for (size_t i = 0; i < num_intervals; ++i) {
    size_t start_keyframe_index;
    size_t end_keyframe_index;
    std::tie(start_keyframe_index, end_keyframe_index) =
        intervals.keyframe_index_intervals[i];

    u64 start_keyframe_byte_offset =
        static_cast<u64>(keyframe_byte_offsets[start_keyframe_index]);
    u64 end_keyframe_byte_offset =
        static_cast<u64>(keyframe_byte_offsets[end_keyframe_index]);

    i64 start_keyframe = keyframe_positions[start_keyframe_index];
    i64 end_keyframe = keyframe_positions[end_keyframe_index];
    std::vector<i64> all_keyframes;
    for (size_t i = start_keyframe_index; i < end_keyframe_index + 1; ++i) {
      all_keyframes.push_back(keyframe_positions[i]);
    }

    std::vector<i64> all_keyframes_byte_offsets;
    for (size_t i = start_keyframe_index; i < end_keyframe_index + 1; ++i) {
      all_keyframes_byte_offsets.push_back(keyframe_byte_offsets[i] -
                                           start_keyframe_byte_offset);
    }

    size_t buffer_size = end_keyframe_byte_offset - start_keyframe_byte_offset;
    u8* buffer = new_buffer(CPU_DEVICE, buffer_size);

    auto io_start = now();

    u64 pos = start_keyframe_byte_offset;
    s_read(video_file, buffer, buffer_size, pos);

    profiler_.add_interval("io", io_start, now());
    profiler_.increment("io_read", static_cast<i64>(buffer_size));

    proto::DecodeArgs decode_args;
    decode_args.set_width(index_entry.width);
    decode_args.set_height(index_entry.height);
    // We add the start frame of this item to all frames since the decoder
    // works in terms of absolute frame numbers, instead of item relative
    // frame numbers
    decode_args.set_start_keyframe(keyframe_positions[start_keyframe_index] +
                                   start_frame);
    decode_args.set_end_keyframe(keyframe_positions[end_keyframe_index] +
                                 start_frame);
    for (i64 k : all_keyframes) {
      decode_args.add_keyframes(k + start_frame);
    }
    for (i64 k : all_keyframes_byte_offsets) {
      decode_args.add_keyframe_byte_offsets(k);
    }
    for (size_t j = 0; j < intervals.valid_frames[i].size(); ++j) {
      decode_args.add_valid_frames(intervals.valid_frames[i][j] + start_frame);
    }
    decode_args.set_encoded_video((i64)buffer);
    decode_args.set_encoded_video_size(buffer_size);

    size_t size = decode_args.ByteSizeLong();
    u8* decode_args_buffer = new_buffer(CPU_DEVICE, size);
    bool result = decode_args.SerializeToArray(decode_args_buffer, size);
    assert(result);
    insert_element(element_list, decode_args_buffer, size);
  }
}

<<<<<<< HEAD
void LoadWorker::read_other_column(i32 table_id, i32 column_id, i32 item_id,
                                   i32 item_start, i32 item_end,
                                   const std::vector<i64>& rows,
                                   ElementList& element_list) {
=======
void read_other_column(storehouse::StorageBackend* storage, i32 table_id,
                       i32 column_id, i32 item_id, i32 item_start, i32 item_end,
                       const std::vector<i64>& rows,
                       ElementList& element_list,
                       i32 load_sparsity_threshold) {
>>>>>>> 60b8d1e3
  const std::vector<i64>& valid_offsets = rows;

  std::unique_ptr<RandomReadFile> file;
  StoreResult result;
  BACKOFF_FAIL(make_unique_random_read_file(
      storage_.get(), table_item_output_path(table_id, column_id, item_id),
      file));

  u64 file_size = 0;
  BACKOFF_FAIL(file->get_size(file_size));

  // Read number of elements in file
  u64 pos = 0;
  u64 num_elements = s_read<u64>(file.get(), pos);

  // Read element sizes from work item file header
  std::vector<i64> element_sizes(num_elements);
  s_read(file.get(), reinterpret_cast<u8*>(element_sizes.data()),
         element_sizes.size() * sizeof(i64), pos);

  // Determine start and end position of elements to read in file
  u64 start_offset = 0;
  for (i64 i = 0; i < item_start; ++i) {
    start_offset += element_sizes[i];
  }
  u64 end_offset = start_offset;
  for (i64 i = item_start; i < item_end; ++i) {
    end_offset += element_sizes[i];
  }

  // If the requested elements are sufficiently sparse by some threshold, we
  // read each element individually. Otherwise, we read the entire block and
  // copy out only the necessary elements.
  if ((item_end - item_start) / rows.size() >= load_sparsity_threshold) {
    for (i32 row : rows) {
      size_t buffer_size = static_cast<size_t>(element_sizes[row]);
      u8* buffer = new_buffer(CPU_DEVICE, buffer_size);
      u64 row_offset = pos + start_offset;
      for (i32 i = item_start; i < row; ++i) {
        row_offset += element_sizes[i];
      }
      s_read(file.get(), buffer, buffer_size, row_offset);
      insert_element(element_list, buffer, buffer_size);
    }
  } else {
    pos += start_offset;

    u64 element_data_size = end_offset - start_offset;
    std::vector<u8> element_data(element_data_size);

    // Read chunk of file corresponding to requested elements
    s_read(file.get(), element_data.data(), element_data.size(), pos);

    // Extract individual elements and insert into output work entry
    u64 offset = 0;
    size_t valid_idx = 0;
    for (i32 i = item_start; i < item_end; ++i) {
      size_t buffer_size = static_cast<size_t>(element_sizes[i]);
      if (i == valid_offsets[valid_idx]) {
        u8* buffer = new_buffer(CPU_DEVICE, buffer_size);
        memcpy(buffer, element_data.data() + offset, buffer_size);
        insert_element(element_list, buffer, buffer_size);
        valid_idx++;
      }
      offset += buffer_size;
    }
    assert(valid_idx == valid_offsets.size());
  }
}

<<<<<<< HEAD
=======
  args.profiler.add_interval("setup", setup_start, now());
  while (true) {
    auto idle_start = now();

    std::tuple<IOItem, LoadWorkEntry> entry;
    args.load_work.pop(entry);
    IOItem& io_item = std::get<0>(entry);
    LoadWorkEntry& load_work_entry = std::get<1>(entry);

    if (load_work_entry.io_item_index() == -1) {
      break;
    }

    VLOG(2) << "Load (N/PU: " << args.node_id << "/" << args.id
            << "): processing item " << load_work_entry.io_item_index();

    args.profiler.add_interval("idle", idle_start, now());

    auto work_start = now();

    const auto& samples = load_work_entry.samples();

    if (io_item.table_id() != last_table_id) {
      // Not from the same task so clear cached data
      last_table_id = io_item.table_id();
      index.clear();
    }

    EvalWorkEntry eval_work_entry;
    eval_work_entry.io_item_index = load_work_entry.io_item_index();

    // Aggregate all sample columns so we know the tuple size
    assert(!samples.empty());
    eval_work_entry.warmup_rows = samples.Get(0).warmup_rows_size();

    i32 num_columns = 0;
    for (size_t i = 0; i < samples.size(); ++i) {
      num_columns += samples.Get(i).column_ids_size();
    }
    eval_work_entry.columns.resize(num_columns);

    i32 media_col_idx = 0;
    i32 out_col_idx = 0;
    for (const proto::LoadSample& sample : samples) {
      i32 table_id = sample.table_id();
      auto it = table_metadata.find(table_id);
      if (it == table_metadata.end()) {
        table_metadata[table_id] = read_table_metadata(
            storage, TableMetadata::descriptor_path(table_id));
        it = table_metadata.find(table_id);
      }
      const TableMetadata& table_meta = it->second;

      const google::protobuf::RepeatedField<i64>& sample_warmup_rows =
          sample.warmup_rows();
      const google::protobuf::RepeatedField<i64>& sample_rows = sample.rows();
      std::vector<i64> rows(sample_warmup_rows.begin(),
                            sample_warmup_rows.end());
      rows.insert(rows.end(), sample_rows.begin(), sample_rows.end());
      RowIntervals intervals = slice_into_row_intervals(table_meta, rows);
      size_t num_items = intervals.item_ids.size();
      for (i32 col_id : sample.column_ids()) {
        ColumnType column_type = ColumnType::Other;
        if (table_meta.column_type(col_id) == ColumnType::Video) {
          column_type = ColumnType::Video;
          // video frame column
          FrameInfo info;
          proto::VideoDescriptor::VideoCodecType encoding_type;
          for (size_t i = 0; i < num_items; ++i) {
            i32 item_id = intervals.item_ids[i];
            const std::vector<i64>& valid_offsets = intervals.valid_offsets[i];

            auto key = std::make_tuple(table_id, col_id, item_id);
            if (index.count(key) == 0) {
              index[key] = read_video_index(storage, table_id, col_id, item_id);
            }
            const VideoIndexEntry& entry = index.at(key);
            info = FrameInfo(entry.height, entry.width, entry.channels,
                             entry.frame_type);
            encoding_type = entry.codec_type;
            if (entry.codec_type == proto::VideoDescriptor::H264) {
              // Video was encoded using h264
              read_video_column(args.profiler, entry, valid_offsets,
                                eval_work_entry.columns[out_col_idx]);
            } else {
              // Video was encoded as individual images
              i32 item_id = intervals.item_ids[i];
              i64 item_start;
              i64 item_end;
              std::tie(item_start, item_end) = intervals.item_intervals[i];

              read_other_column(storage, table_id, col_id, item_id, item_start,
                                item_end, valid_offsets,
                                eval_work_entry.columns[out_col_idx],
                                args.job_params->load_sparsity_threshold());
            }
          }
          assert(num_items > 0);
          eval_work_entry.frame_sizes.push_back(info);
          eval_work_entry.video_encoding_type.push_back(encoding_type);
          media_col_idx++;
        } else {
          // regular column
          for (size_t i = 0; i < num_items; ++i) {
            i32 item_id = intervals.item_ids[i];
            i64 item_start;
            i64 item_end;
            std::tie(item_start, item_end) = intervals.item_intervals[i];
            const std::vector<i64>& valid_offsets = intervals.valid_offsets[i];

            read_other_column(storage, table_id, col_id, item_id, item_start,
                              item_end, valid_offsets,
                              eval_work_entry.columns[out_col_idx],
                              args.job_params->load_sparsity_threshold());
          }
        }
        eval_work_entry.column_types.push_back(column_type);
        eval_work_entry.column_handles.push_back(CPU_DEVICE);
        out_col_idx++;
      }
    }

    args.profiler.add_interval("task", work_start, now());

    args.eval_work.push(std::make_tuple(io_item, eval_work_entry));
  }

  VLOG(1) << "Load (N/PU: " << args.node_id << "/" << args.id
          << "): thread finished";

  // Cleanup
  delete storage;

  THREAD_RETURN_SUCCESS();
}
>>>>>>> 60b8d1e3
}
}<|MERGE_RESOLUTION|>--- conflicted
+++ resolved
@@ -180,7 +180,8 @@
 LoadWorker::LoadWorker(const LoadWorkerArgs& args)
   : node_id_(args.node_id),
     worker_id_(args.worker_id),
-    profiler_(args.profiler) {
+    profiler_(args.profiler),
+    load_sparsity_threshold_(args.load_sparsity_threshold) {
   storage_.reset(
       storehouse::StorageBackend::make_from_config(args.storage_config));
 }
@@ -412,18 +413,10 @@
   }
 }
 
-<<<<<<< HEAD
 void LoadWorker::read_other_column(i32 table_id, i32 column_id, i32 item_id,
                                    i32 item_start, i32 item_end,
                                    const std::vector<i64>& rows,
                                    ElementList& element_list) {
-=======
-void read_other_column(storehouse::StorageBackend* storage, i32 table_id,
-                       i32 column_id, i32 item_id, i32 item_start, i32 item_end,
-                       const std::vector<i64>& rows,
-                       ElementList& element_list,
-                       i32 load_sparsity_threshold) {
->>>>>>> 60b8d1e3
   const std::vector<i64>& valid_offsets = rows;
 
   std::unique_ptr<RandomReadFile> file;
@@ -457,7 +450,7 @@
   // If the requested elements are sufficiently sparse by some threshold, we
   // read each element individually. Otherwise, we read the entire block and
   // copy out only the necessary elements.
-  if ((item_end - item_start) / rows.size() >= load_sparsity_threshold) {
+  if ((item_end - item_start) / rows.size() >= load_sparsity_threshold_) {
     for (i32 row : rows) {
       size_t buffer_size = static_cast<size_t>(element_sizes[row]);
       u8* buffer = new_buffer(CPU_DEVICE, buffer_size);
@@ -494,143 +487,5 @@
   }
 }
 
-<<<<<<< HEAD
-=======
-  args.profiler.add_interval("setup", setup_start, now());
-  while (true) {
-    auto idle_start = now();
-
-    std::tuple<IOItem, LoadWorkEntry> entry;
-    args.load_work.pop(entry);
-    IOItem& io_item = std::get<0>(entry);
-    LoadWorkEntry& load_work_entry = std::get<1>(entry);
-
-    if (load_work_entry.io_item_index() == -1) {
-      break;
-    }
-
-    VLOG(2) << "Load (N/PU: " << args.node_id << "/" << args.id
-            << "): processing item " << load_work_entry.io_item_index();
-
-    args.profiler.add_interval("idle", idle_start, now());
-
-    auto work_start = now();
-
-    const auto& samples = load_work_entry.samples();
-
-    if (io_item.table_id() != last_table_id) {
-      // Not from the same task so clear cached data
-      last_table_id = io_item.table_id();
-      index.clear();
-    }
-
-    EvalWorkEntry eval_work_entry;
-    eval_work_entry.io_item_index = load_work_entry.io_item_index();
-
-    // Aggregate all sample columns so we know the tuple size
-    assert(!samples.empty());
-    eval_work_entry.warmup_rows = samples.Get(0).warmup_rows_size();
-
-    i32 num_columns = 0;
-    for (size_t i = 0; i < samples.size(); ++i) {
-      num_columns += samples.Get(i).column_ids_size();
-    }
-    eval_work_entry.columns.resize(num_columns);
-
-    i32 media_col_idx = 0;
-    i32 out_col_idx = 0;
-    for (const proto::LoadSample& sample : samples) {
-      i32 table_id = sample.table_id();
-      auto it = table_metadata.find(table_id);
-      if (it == table_metadata.end()) {
-        table_metadata[table_id] = read_table_metadata(
-            storage, TableMetadata::descriptor_path(table_id));
-        it = table_metadata.find(table_id);
-      }
-      const TableMetadata& table_meta = it->second;
-
-      const google::protobuf::RepeatedField<i64>& sample_warmup_rows =
-          sample.warmup_rows();
-      const google::protobuf::RepeatedField<i64>& sample_rows = sample.rows();
-      std::vector<i64> rows(sample_warmup_rows.begin(),
-                            sample_warmup_rows.end());
-      rows.insert(rows.end(), sample_rows.begin(), sample_rows.end());
-      RowIntervals intervals = slice_into_row_intervals(table_meta, rows);
-      size_t num_items = intervals.item_ids.size();
-      for (i32 col_id : sample.column_ids()) {
-        ColumnType column_type = ColumnType::Other;
-        if (table_meta.column_type(col_id) == ColumnType::Video) {
-          column_type = ColumnType::Video;
-          // video frame column
-          FrameInfo info;
-          proto::VideoDescriptor::VideoCodecType encoding_type;
-          for (size_t i = 0; i < num_items; ++i) {
-            i32 item_id = intervals.item_ids[i];
-            const std::vector<i64>& valid_offsets = intervals.valid_offsets[i];
-
-            auto key = std::make_tuple(table_id, col_id, item_id);
-            if (index.count(key) == 0) {
-              index[key] = read_video_index(storage, table_id, col_id, item_id);
-            }
-            const VideoIndexEntry& entry = index.at(key);
-            info = FrameInfo(entry.height, entry.width, entry.channels,
-                             entry.frame_type);
-            encoding_type = entry.codec_type;
-            if (entry.codec_type == proto::VideoDescriptor::H264) {
-              // Video was encoded using h264
-              read_video_column(args.profiler, entry, valid_offsets,
-                                eval_work_entry.columns[out_col_idx]);
-            } else {
-              // Video was encoded as individual images
-              i32 item_id = intervals.item_ids[i];
-              i64 item_start;
-              i64 item_end;
-              std::tie(item_start, item_end) = intervals.item_intervals[i];
-
-              read_other_column(storage, table_id, col_id, item_id, item_start,
-                                item_end, valid_offsets,
-                                eval_work_entry.columns[out_col_idx],
-                                args.job_params->load_sparsity_threshold());
-            }
-          }
-          assert(num_items > 0);
-          eval_work_entry.frame_sizes.push_back(info);
-          eval_work_entry.video_encoding_type.push_back(encoding_type);
-          media_col_idx++;
-        } else {
-          // regular column
-          for (size_t i = 0; i < num_items; ++i) {
-            i32 item_id = intervals.item_ids[i];
-            i64 item_start;
-            i64 item_end;
-            std::tie(item_start, item_end) = intervals.item_intervals[i];
-            const std::vector<i64>& valid_offsets = intervals.valid_offsets[i];
-
-            read_other_column(storage, table_id, col_id, item_id, item_start,
-                              item_end, valid_offsets,
-                              eval_work_entry.columns[out_col_idx],
-                              args.job_params->load_sparsity_threshold());
-          }
-        }
-        eval_work_entry.column_types.push_back(column_type);
-        eval_work_entry.column_handles.push_back(CPU_DEVICE);
-        out_col_idx++;
-      }
-    }
-
-    args.profiler.add_interval("task", work_start, now());
-
-    args.eval_work.push(std::make_tuple(io_item, eval_work_entry));
-  }
-
-  VLOG(1) << "Load (N/PU: " << args.node_id << "/" << args.id
-          << "): thread finished";
-
-  // Cleanup
-  delete storage;
-
-  THREAD_RETURN_SUCCESS();
-}
->>>>>>> 60b8d1e3
 }
 }