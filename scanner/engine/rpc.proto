--- conflicted
+++ resolved
@@ -80,11 +80,8 @@
   int32 local_total = 8;
   int32 global_total = 9;
   bool show_progress = 10;
-<<<<<<< HEAD
   bool profiling = 11;
-=======
-  int32 load_sparsity_threshold = 11;
->>>>>>> 60b8d1e3
+  int32 load_sparsity_threshold = 12;
 }
 
 message NewWork {
